use anyhow::Context;
use nixpacks::{
    create_docker_image,
    nixpacks::{
        builder::docker::DockerBuilderOptions, environment::EnvironmentVariables, nix::pkg::Pkg,
        plan::generator::GeneratePlanOptions,
    },
};
<<<<<<< HEAD
=======

>>>>>>> a8392321
use std::io::{BufRead, BufReader};
use std::process::{Command, Stdio};
use std::time::Duration;
use uuid::Uuid;
use wait_timeout::ChildExt;

fn get_container_ids_from_image(image: String) -> String {
    let output = Command::new("docker")
        .arg("ps")
        .arg("-a")
        .arg("-q")
        .arg("--filter")
        .arg(format!("ancestor={}", image))
        .output()
        .expect("failed to execute docker ps");

    String::from_utf8_lossy(&output.stdout).to_string()
}

fn stop_containers(container_id: &str) {
    Command::new("docker")
        .arg("stop")
        .arg(container_id)
        .spawn()
        .unwrap()
        .wait()
        .context("Stopping container")
        .unwrap();
}

fn remove_containers(container_id: &str) {
    Command::new("docker")
        .arg("rm")
        .arg(container_id)
        .spawn()
        .unwrap()
        .wait()
        .context("Removing container")
        .unwrap();
}

fn stop_and_remove_container_by_image(image: String) {
    let container_ids = get_container_ids_from_image(image);
    let container_id = container_ids.trim().split('\n').collect::<Vec<_>>()[0].to_string();

    stop_and_remove_container(container_id);
}

fn stop_and_remove_container(name: String) {
    stop_containers(&name);
    remove_containers(&name);
}

struct Config {
    environment_variables: EnvironmentVariables,
    network: Option<String>,
}
/// Runs an image with Docker and returns the output
/// The image is automatically stopped and removed after `TIMEOUT_SECONDS`
fn run_image(name: String, cfg: Option<Config>) -> String {
    let mut cmd = Command::new("docker");
    cmd.arg("run");

    if let Some(config) = cfg {
        for (key, value) in config.environment_variables {
            // arg must be processed as str or else we get extra quotes
            let arg = format!("{}={}", key, value);
            cmd.arg("-e").arg(arg);
        }
        if let Some(network) = config.network {
            cmd.arg("--net").arg(network);
        }
    }
    cmd.arg(name.clone());
    cmd.stdout(Stdio::piped());

    let mut child = cmd.spawn().unwrap();

    let secs = Duration::from_secs(5);

    let _status_code = match child.wait_timeout(secs).unwrap() {
        Some(status) => status.code(),
        None => {
            stop_and_remove_container_by_image(name);
            child.kill().unwrap();
            child.wait().unwrap().code()
        }
    };

    let reader = BufReader::new(child.stdout.unwrap());
    reader
        .lines()
        .map(|line| line.unwrap())
        .collect::<Vec<_>>()
        .join("\n")
}

/// Builds a directory with default options
/// Returns the randomly generated image name
fn simple_build(path: &str) -> String {
    let name = Uuid::new_v4().to_string();
    create_docker_image(
        path,
        Vec::new(),
        &GeneratePlanOptions {
            pin_pkgs: true,
            ..Default::default()
        },
        &DockerBuilderOptions {
            name: Some(name.clone()),
            quiet: true,
            ..Default::default()
        },
    )
    .unwrap();

    name
}
const POSTGRES_IMAGE: &str = "postgres";

struct Network {
    name: String,
}

fn attach_container_to_network(network_name: String, container_name: String) {
    Command::new("docker")
        .arg("network")
        .arg("connect")
        .arg(network_name)
        .arg(container_name)
        .spawn()
        .unwrap()
        .wait()
        .context("Setting up network")
        .unwrap();
}

fn create_network() -> Network {
    let network_name = format!("test-net-{}", Uuid::new_v4());

    Command::new("docker")
        .arg("network")
        .arg("create")
        .arg(network_name.clone())
        .spawn()
        .unwrap()
        .wait()
        .context("Setting up network")
        .unwrap();

    Network { name: network_name }
}

fn remove_network(network_name: String) {
    Command::new("docker")
        .arg("network")
        .arg("rm")
        .arg(network_name)
        .spawn()
        .unwrap()
        .wait()
        .context("Tearing down network")
        .unwrap();
}

struct Container {
    name: String,
    config: Option<Config>,
}

fn run_postgres() -> Container {
    let mut docker_cmd = Command::new("docker");

    let hash = Uuid::new_v4().to_string();
    let container_name = format!("postgres-{}", hash);
    let password = hash;
    let port = "5432";
    // run
    docker_cmd.arg("run");

    // Set Needed Envvars
    docker_cmd
        .arg("-e")
        .arg(format!("POSTGRES_PASSWORD={}", &password));

    // Run detached
    docker_cmd.arg("-d");

    // attach name
    docker_cmd.arg("--name").arg(container_name.clone());

    // Assign image
    docker_cmd.arg(POSTGRES_IMAGE);

    // Run the command
    docker_cmd
        .spawn()
        .unwrap()
        .wait()
        .context("Building postgres")
        .unwrap();

    Container {
        name: container_name.clone(),
        config: Some(Config {
            environment_variables: EnvironmentVariables::from([
                ("PGPORT".to_string(), port.to_string()),
                ("PGUSER".to_string(), "postgres".to_string()),
                ("PGDATABASE".to_string(), "postgres".to_string()),
                ("PGPASSWORD".to_string(), password),
                ("PGHOST".to_string(), container_name),
            ]),
            network: None,
        }),
    }
}

#[test]
fn test_node() {
    let name = simple_build("./examples/node");
    assert!(run_image(name, None).contains("Hello from Node"));
}

#[test]
fn test_node_custom_version() {
    let name = simple_build("./examples/node-custom-version");
    let output = run_image(name, None);
    assert!(output.contains("Node version: v18"));
}

#[test]
fn test_node_no_lockfile() {
    let name = simple_build("./examples/node-no-lockfile");
    let output = run_image(name, None);
    assert!(output.contains("Hello from Node"));
}

#[test]
fn test_yarn_custom_version() {
    let name = simple_build("./examples/yarn-custom-node-version");
    let output = run_image(name, None);
    assert!(output.contains("Node version: v14"));
}

#[test]
fn test_yarn_berry() {
    let name = simple_build("./examples/yarn-berry");
    let output = run_image(name, None);
    assert!(output.contains("Hello from Yarn v2+"));
}

#[test]
fn test_yarn_prisma() {
    let name = simple_build("./examples/yarn-prisma");
    let output = run_image(name, None);
    assert!(output.contains("My post content"));
}

#[test]
fn test_pnpm() {
    let name = simple_build("./examples/pnpm");
    let output = run_image(name, None);
    assert!(output.contains("Hello from PNPM"));
}

#[test]
fn test_pnpm_custom_version() {
    let name = simple_build("./examples/pnpm-custom-node-version");
    let output = run_image(name, None);
    assert!(output.contains("Hello from PNPM"));
}

#[test]
fn test_python() {
    let name = simple_build("./examples/python");
    let output = run_image(name, None);
    assert!(output.contains("Hello from Python"));
}

#[test]
fn test_python_2() {
    let name = simple_build("./examples/python-2");
    let output = run_image(name, None);
    assert!(output.contains("Hello from Python 2"));
}

#[test]
fn test_django() {
    // Create the network
    let n = create_network();
    let network_name = n.name.clone();

    // Create the postgres instance
    let c = run_postgres();
    let container_name = c.name.clone();

    // Attach the postgres instance to the network
    attach_container_to_network(n.name, container_name.clone());

    // Build the Django example
    let name = simple_build("./examples/django");

    // Run the Django example on the attached network
    let output = run_image(
        name,
        Some(Config {
            environment_variables: c.config.unwrap().environment_variables,
            network: Some(network_name.clone()),
        }),
    );

    // Cleanup containers and networks
    stop_and_remove_container(container_name);
    remove_network(network_name);

    assert!(output.contains("Running migrations"));
}

#[test]
fn test_python_poetry() {
    let name = simple_build("./examples/python-poetry");
    let output = run_image(name, None);
    assert!(output.contains("Hello from Python-Poetry"));
}

#[test]
fn test_rust_custom_version() {
    let name = Uuid::new_v4().to_string();
    create_docker_image(
        "./examples/rust-custom-version",
        vec!["NIXPACKS_NO_MUSL=1"],
        &GeneratePlanOptions {
            pin_pkgs: true,
            ..Default::default()
        },
        &DockerBuilderOptions {
            name: Some(name.clone()),
            quiet: true,
            ..Default::default()
        },
    )
    .unwrap();

    let output = run_image(name, None);
    assert!(output.contains("cargo 1.56.0"));
}

#[test]
fn test_go() {
    let name = simple_build("./examples/go");
    let output = run_image(name, None);
    assert!(output.contains("Hello from Go"));
}

#[test]
fn test_go_custom_version() {
    let name = simple_build("./examples/go-custom-version");
    let output = run_image(name, None);
    assert!(output.contains("Hello from go1.18"));
}

#[test]
fn test_haskell_stack() {
    let name = simple_build("./examples/haskell-stack");
    let output = run_image(name, None);
    assert!(output.contains("Hello from Haskell"));
}

#[test]
fn test_crystal() {
    let name = simple_build("./examples/crystal");
    let output = run_image(name, None);
    assert!(output.contains("Hello from Crystal"));
}

#[test]
fn test_cowsay() {
    let name = Uuid::new_v4().to_string();
    create_docker_image(
        "./examples/hello",
        Vec::new(),
        &GeneratePlanOptions {
            pin_pkgs: true,
            custom_start_cmd: Some("./start.sh".to_string()),
            custom_pkgs: vec![Pkg::new("cowsay")],
            ..Default::default()
        },
        &DockerBuilderOptions {
            name: Some(name.clone()),
            quiet: true,
            ..Default::default()
        },
    )
    .unwrap();
    let output = run_image(name, None);
    assert!(output.contains("Hello World"));
}

#[test]
fn test_staticfile() {
    let name = simple_build("./examples/staticfile");
    let output = run_image(name, None);
    assert!(output.contains("start worker process"));
}<|MERGE_RESOLUTION|>--- conflicted
+++ resolved
@@ -6,10 +6,6 @@
         plan::generator::GeneratePlanOptions,
     },
 };
-<<<<<<< HEAD
-=======
-
->>>>>>> a8392321
 use std::io::{BufRead, BufReader};
 use std::process::{Command, Stdio};
 use std::time::Duration;
